--- conflicted
+++ resolved
@@ -1,11 +1,7 @@
 {
   "name": "csharp",
   "publisher": "ms-vscode",
-<<<<<<< HEAD
   "version": "1.9.0-beta2",
-=======
-  "version": "1.8.1",
->>>>>>> d858640c
   "description": "C# for Visual Studio Code (powered by OmniSharp).",
   "displayName": "C#",
   "author": "Microsoft Corporation",
@@ -154,13 +150,8 @@
     },
     {
       "description": ".NET Core Debugger (Windows / x64)",
-<<<<<<< HEAD
-      "url": "https://vsdebugger.azureedge.net/coreclr-debug-1-9-0/coreclr-debug-win7-x64.zip",
-      "fallbackUrl": "https://vsdebugger.blob.core.windows.net/coreclr-debug-1-9-0/coreclr-debug-win7-x64.zip",
-=======
       "url": "https://vsdebugger.azureedge.net/coreclr-debug-1-9-1/coreclr-debug-win7-x64.zip",
       "fallbackUrl": "https://vsdebugger.blob.core.windows.net/coreclr-debug-1-9-1/coreclr-debug-win7-x64.zip",
->>>>>>> d858640c
       "installPath": ".debugger",
       "runtimeIds": [
         "win7-x64"
@@ -168,13 +159,8 @@
     },
     {
       "description": ".NET Core Debugger (macOS / x64)",
-<<<<<<< HEAD
-      "url": "https://vsdebugger.azureedge.net/coreclr-debug-1-9-0/coreclr-debug-osx.10.11-x64.zip",
-      "fallbackUrl": "https://vsdebugger.blob.core.windows.net/coreclr-debug-1-9-0/coreclr-debug-osx.10.11-x64.zip",
-=======
       "url": "https://vsdebugger.azureedge.net/coreclr-debug-1-9-1/coreclr-debug-osx.10.11-x64.zip",
       "fallbackUrl": "https://vsdebugger.blob.core.windows.net/coreclr-debug-1-9-1/coreclr-debug-osx.10.11-x64.zip",
->>>>>>> d858640c
       "installPath": ".debugger",
       "runtimeIds": [
         "osx.10.11-x64"
@@ -186,13 +172,8 @@
     },
     {
       "description": ".NET Core Debugger (CentOS / x64)",
-<<<<<<< HEAD
-      "url": "https://vsdebugger.azureedge.net/coreclr-debug-1-9-0/coreclr-debug-centos.7-x64.zip",
-      "fallbackUrl": "https://vsdebugger.blob.core.windows.net/coreclr-debug-1-9-0/coreclr-debug-centos.7-x64.zip",
-=======
       "url": "https://vsdebugger.azureedge.net/coreclr-debug-1-9-1/coreclr-debug-centos.7-x64.zip",
       "fallbackUrl": "https://vsdebugger.blob.core.windows.net/coreclr-debug-1-9-1/coreclr-debug-centos.7-x64.zip",
->>>>>>> d858640c
       "installPath": ".debugger",
       "runtimeIds": [
         "centos.7-x64"
@@ -204,13 +185,8 @@
     },
     {
       "description": ".NET Core Debugger (Debian / x64)",
-<<<<<<< HEAD
-      "url": "https://vsdebugger.azureedge.net/coreclr-debug-1-9-0/coreclr-debug-debian.8-x64.zip",
-      "fallbackUrl": "https://vsdebugger.blob.core.windows.net/coreclr-debug-1-9-0/coreclr-debug-debian.8-x64.zip",
-=======
       "url": "https://vsdebugger.azureedge.net/coreclr-debug-1-9-1/coreclr-debug-debian.8-x64.zip",
       "fallbackUrl": "https://vsdebugger.blob.core.windows.net/coreclr-debug-1-9-1/coreclr-debug-debian.8-x64.zip",
->>>>>>> d858640c
       "installPath": ".debugger",
       "runtimeIds": [
         "debian.8-x64"
@@ -222,13 +198,8 @@
     },
     {
       "description": ".NET Core Debugger (Fedora 23 / x64)",
-<<<<<<< HEAD
-      "url": "https://vsdebugger.azureedge.net/coreclr-debug-1-9-0/coreclr-debug-fedora.23-x64.zip",
-      "fallbackUrl": "https://vsdebugger.blob.core.windows.net/coreclr-debug-1-9-0/coreclr-debug-fedora.23-x64.zip",
-=======
       "url": "https://vsdebugger.azureedge.net/coreclr-debug-1-9-1/coreclr-debug-fedora.23-x64.zip",
       "fallbackUrl": "https://vsdebugger.blob.core.windows.net/coreclr-debug-1-9-1/coreclr-debug-fedora.23-x64.zip",
->>>>>>> d858640c
       "installPath": ".debugger",
       "runtimeIds": [
         "fedora.23-x64"
@@ -240,13 +211,8 @@
     },
     {
       "description": ".NET Core Debugger (Fedora 24 / x64)",
-<<<<<<< HEAD
-      "url": "https://vsdebugger.azureedge.net/coreclr-debug-1-9-0/coreclr-debug-fedora.24-x64.zip",
-      "fallbackUrl": "https://vsdebugger.blob.core.windows.net/coreclr-debug-1-9-0/coreclr-debug-fedora.24-x64.zip",
-=======
       "url": "https://vsdebugger.azureedge.net/coreclr-debug-1-9-1/coreclr-debug-fedora.24-x64.zip",
       "fallbackUrl": "https://vsdebugger.blob.core.windows.net/coreclr-debug-1-9-1/coreclr-debug-fedora.24-x64.zip",
->>>>>>> d858640c
       "installPath": ".debugger",
       "runtimeIds": [
         "fedora.24-x64"
@@ -258,13 +224,8 @@
     },
     {
       "description": ".NET Core Debugger (OpenSUSE 13 / x64)",
-<<<<<<< HEAD
-      "url": "https://vsdebugger.azureedge.net/coreclr-debug-1-9-0/coreclr-debug-opensuse.13.2-x64.zip",
-      "fallbackUrl": "https://vsdebugger.blob.core.windows.net/coreclr-debug-1-9-0/coreclr-debug-opensuse.13.2-x64.zip",
-=======
       "url": "https://vsdebugger.azureedge.net/coreclr-debug-1-9-1/coreclr-debug-opensuse.13.2-x64.zip",
       "fallbackUrl": "https://vsdebugger.blob.core.windows.net/coreclr-debug-1-9-1/coreclr-debug-opensuse.13.2-x64.zip",
->>>>>>> d858640c
       "installPath": ".debugger",
       "runtimeIds": [
         "opensuse.13.2-x64"
@@ -276,13 +237,8 @@
     },
     {
       "description": ".NET Core Debugger (OpenSUSE 42 / x64)",
-<<<<<<< HEAD
-      "url": "https://vsdebugger.azureedge.net/coreclr-debug-1-9-0/coreclr-debug-opensuse.42.1-x64.zip",
-      "fallbackUrl": "https://vsdebugger.blob.core.windows.net/coreclr-debug-1-9-0/coreclr-debug-opensuse.42.1-x64.zip",
-=======
       "url": "https://vsdebugger.azureedge.net/coreclr-debug-1-9-1/coreclr-debug-opensuse.42.1-x64.zip",
       "fallbackUrl": "https://vsdebugger.blob.core.windows.net/coreclr-debug-1-9-1/coreclr-debug-opensuse.42.1-x64.zip",
->>>>>>> d858640c
       "installPath": ".debugger",
       "runtimeIds": [
         "opensuse.42.1-x64"
@@ -294,13 +250,8 @@
     },
     {
       "description": ".NET Core Debugger (RHEL / x64)",
-<<<<<<< HEAD
-      "url": "https://vsdebugger.azureedge.net/coreclr-debug-1-9-0/coreclr-debug-rhel.7.2-x64.zip",
-      "fallbackUrl": "https://vsdebugger.blob.core.windows.net/coreclr-debug-1-9-0/coreclr-debug-rhel.7.2-x64.zip",
-=======
       "url": "https://vsdebugger.azureedge.net/coreclr-debug-1-9-1/coreclr-debug-rhel.7.2-x64.zip",
       "fallbackUrl": "https://vsdebugger.blob.core.windows.net/coreclr-debug-1-9-1/coreclr-debug-rhel.7.2-x64.zip",
->>>>>>> d858640c
       "installPath": ".debugger",
       "runtimeIds": [
         "rhel.7-x64"
@@ -312,13 +263,8 @@
     },
     {
       "description": ".NET Core Debugger (Ubuntu 14.04 / x64)",
-<<<<<<< HEAD
-      "url": "https://vsdebugger.azureedge.net/coreclr-debug-1-9-0/coreclr-debug-ubuntu.14.04-x64.zip",
-      "fallbackUrl": "https://vsdebugger.blob.core.windows.net/coreclr-debug-1-9-0/coreclr-debug-ubuntu.14.04-x64.zip",
-=======
       "url": "https://vsdebugger.azureedge.net/coreclr-debug-1-9-1/coreclr-debug-ubuntu.14.04-x64.zip",
       "fallbackUrl": "https://vsdebugger.blob.core.windows.net/coreclr-debug-1-9-1/coreclr-debug-ubuntu.14.04-x64.zip",
->>>>>>> d858640c
       "installPath": ".debugger",
       "runtimeIds": [
         "ubuntu.14.04-x64"
@@ -330,13 +276,8 @@
     },
     {
       "description": ".NET Core Debugger (Ubuntu 16.04 / x64)",
-<<<<<<< HEAD
-      "url": "https://vsdebugger.azureedge.net/coreclr-debug-1-9-0/coreclr-debug-ubuntu.16.04-x64.zip",
-      "fallbackUrl": "https://vsdebugger.blob.core.windows.net/coreclr-debug-1-9-0/coreclr-debug-ubuntu.16.04-x64.zip",
-=======
       "url": "https://vsdebugger.azureedge.net/coreclr-debug-1-9-1/coreclr-debug-ubuntu.16.04-x64.zip",
       "fallbackUrl": "https://vsdebugger.blob.core.windows.net/coreclr-debug-1-9-1/coreclr-debug-ubuntu.16.04-x64.zip",
->>>>>>> d858640c
       "installPath": ".debugger",
       "runtimeIds": [
         "ubuntu.16.04-x64"
@@ -348,13 +289,8 @@
     },
     {
       "description": ".NET Core Debugger (Ubuntu 16.10 / x64)",
-<<<<<<< HEAD
-      "url": "https://vsdebugger.azureedge.net/coreclr-debug-1-9-0/coreclr-debug-ubuntu.16.10-x64.zip",
-      "fallbackUrl": "https://vsdebugger.blob.core.windows.net/coreclr-debug-1-9-0/coreclr-debug-ubuntu.16.10-x64.zip",
-=======
       "url": "https://vsdebugger.azureedge.net/coreclr-debug-1-9-1/coreclr-debug-ubuntu.16.10-x64.zip",
       "fallbackUrl": "https://vsdebugger.blob.core.windows.net/coreclr-debug-1-9-1/coreclr-debug-ubuntu.16.10-x64.zip",
->>>>>>> d858640c
       "installPath": ".debugger",
       "runtimeIds": [
         "ubuntu.16.10-x64"
